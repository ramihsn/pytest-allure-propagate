--- conflicted
+++ resolved
@@ -1,10 +1,6 @@
 [project]
 name = "allure-pytest-ext"
-<<<<<<< HEAD
-version = "2.13.3.post2"
-=======
 version = "2.13.4"
->>>>>>> ca07da91
 description = "Extensions for allure-pytest: propagate step failures and aggregate step failures"
 readme = "README.md"
 requires-python = ">=3.8.1"
